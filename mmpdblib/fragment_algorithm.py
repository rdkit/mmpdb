--- conflicted
+++ resolved
@@ -82,20 +82,8 @@
 
 def get_atom_order_in_smiles(mol):
     s = mol.GetProp("_smilesAtomOutputOrder")
-<<<<<<< HEAD
     positions = list(map(int,s.replace('[', '').replace(']', '').split(',')))
     assert len(positions) == mol.GetNumAtoms(), (s, positions, mol.GetNumAtoms())
-=======
-    assert s[0] == "[", s
-    assert s[-1] == "]", s
-    # For compatibility with RDKit before PR #7749
-    if s[-2] == ',':
-        s = s[:-2] + ']'
-    positions = ast.literal_eval(s)
-
-    assert len(positions) == mol.GetNumAtoms(), (s, positions,
-                                                 mol.GetNumAtoms())
->>>>>>> cc05fb64
     assert len(set(positions)) == len(positions), positions
     return positions
 
